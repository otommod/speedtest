--- conflicted
+++ resolved
@@ -17,11 +17,7 @@
 	"github.com/zpeters/speedtest/sthttp"
 )
 
-<<<<<<< HEAD
-var VERSION = "0.07.01"
-=======
 var VERSION = "0.07.2"
->>>>>>> b71b172b
 
 var NUMCLOSEST int
 var NUMLATENCYTESTS int
